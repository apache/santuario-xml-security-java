/**
 * Licensed to the Apache Software Foundation (ASF) under one
 * or more contributor license agreements. See the NOTICE file
 * distributed with this work for additional information
 * regarding copyright ownership. The ASF licenses this file
 * to you under the Apache License, Version 2.0 (the
 * "License"); you may not use this file except in compliance
 * with the License. You may obtain a copy of the License at
 *
 * http://www.apache.org/licenses/LICENSE-2.0
 *
 * Unless required by applicable law or agreed to in writing,
 * software distributed under the License is distributed on an
 * "AS IS" BASIS, WITHOUT WARRANTIES OR CONDITIONS OF ANY
 * KIND, either express or implied. See the License for the
 * specific language governing permissions and limitations
 * under the License.
 */
package org.apache.xml.security.test.stax.encryption;

import java.io.ByteArrayInputStream;
import java.io.ByteArrayOutputStream;
import java.io.IOException;
import java.io.InputStream;
import java.nio.charset.StandardCharsets;
import java.security.Key;
import java.security.KeyStore;
import java.security.PrivateKey;
import java.security.cert.X509Certificate;
import java.util.ArrayList;
import java.util.HashMap;
import java.util.List;
import java.util.Map;

import javax.crypto.BadPaddingException;
import javax.crypto.KeyGenerator;
import javax.crypto.SecretKey;
import javax.xml.namespace.QName;
import javax.xml.stream.XMLInputFactory;
import javax.xml.stream.XMLStreamException;
import javax.xml.stream.XMLStreamReader;
import javax.xml.stream.XMLStreamWriter;
import javax.xml.transform.TransformerFactory;
import javax.xml.transform.dom.DOMSource;
import javax.xml.transform.stream.StreamResult;
import javax.xml.xpath.XPath;
import javax.xml.xpath.XPathConstants;
import javax.xml.xpath.XPathExpressionException;
import javax.xml.xpath.XPathFactory;

import org.apache.xml.security.encryption.EncryptedData;
import org.apache.xml.security.encryption.EncryptedKey;
import org.apache.xml.security.encryption.XMLCipher;
import org.apache.xml.security.keys.KeyInfo;
import org.apache.xml.security.stax.ext.InboundXMLSec;
import org.apache.xml.security.stax.ext.OutboundXMLSec;
import org.apache.xml.security.stax.ext.SecurePart;
import org.apache.xml.security.stax.ext.XMLSec;
import org.apache.xml.security.stax.ext.XMLSecurityConstants;
import org.apache.xml.security.stax.ext.XMLSecurityProperties;
import org.apache.xml.security.test.dom.DSNamespaceContext;
import org.apache.xml.security.test.stax.signature.TestSecurityEventListener;
import org.apache.xml.security.test.stax.utils.StAX2DOM;
import org.apache.xml.security.test.stax.utils.XMLSecEventAllocator;
import org.apache.xml.security.test.stax.utils.XmlReaderToWriter;
import org.apache.xml.security.utils.XMLUtils;
import org.junit.Before;
import org.w3c.dom.Document;
import org.w3c.dom.Element;
import org.w3c.dom.Node;
import org.w3c.dom.NodeList;

import static org.junit.Assert.assertArrayEquals;
import static org.junit.Assert.assertEquals;
import static org.junit.Assert.assertTrue;
import static org.junit.Assert.fail;


/**
 */
public class XMLEncryption11Test {

    private String cardNumber;
    private int nodeCount;

    private XMLInputFactory xmlInputFactory;
    private TransformerFactory transformerFactory = TransformerFactory.newInstance();

    @Before
    public void setUp() throws Exception {

        org.apache.xml.security.Init.init();

        xmlInputFactory = XMLInputFactory.newInstance();
        xmlInputFactory.setEventAllocator(new XMLSecEventAllocator());

        String filename = "org/w3c/www/interop/xmlenc-core-11/plaintext.xml";
        Document doc = XMLUtils.read(this.getClass().getClassLoader().getResourceAsStream(filename), false);

        cardNumber = retrieveCCNumber(doc);
        nodeCount = countNodes(doc);
    }

    /**
     * rsa-oaep-mgf1p, Digest:SHA256, MGF:SHA1, PSource: None
     */
    @org.junit.Test
    public void testKeyWrappingRSA2048Outbound() throws Exception {
        String keystore = "org/w3c/www/interop/xmlenc-core-11/RSA-2048_SHA256WithRSA.jks";
        KeyStore keyStore = KeyStore.getInstance("jks");
        keyStore.load(this.getClass().getClassLoader().getResourceAsStream(keystore), "passwd".toCharArray());

        KeyStore.PrivateKeyEntry pkEntry = (KeyStore.PrivateKeyEntry)
                keyStore.getEntry("importkey", new KeyStore.PasswordProtection("passwd".toCharArray()));
        PrivateKey rsaKey = pkEntry.getPrivateKey();

        String filename = "org/w3c/www/interop/xmlenc-core-11/cipherText__RSA-2048__aes128-gcm__rsa-oaep-mgf1p.xml";

        Document dd = decryptElement(filename, rsaKey);
        checkDecryptedDoc(dd, true);
    }

    /**
     * rsa-oaep-mgf1p, Digest:SHA256, MGF:SHA1, PSource: None
     */
    @org.junit.Test
    public void testKeyWrappingRSA2048EncryptDecrypt() throws Exception {
        String keystore = "org/w3c/www/interop/xmlenc-core-11/RSA-2048_SHA256WithRSA.jks";
        KeyStore keyStore = KeyStore.getInstance("jks");
        keyStore.load(this.getClass().getClassLoader().getResourceAsStream(keystore), "passwd".toCharArray());

        KeyStore.PrivateKeyEntry pkEntry = (KeyStore.PrivateKeyEntry)
                keyStore.getEntry("importkey", new KeyStore.PasswordProtection("passwd".toCharArray()));
        PrivateKey rsaKey = pkEntry.getPrivateKey();
        X509Certificate x509Certificate = (X509Certificate) pkEntry.getCertificate();

        // Perform encryption
        String filename = "org/w3c/www/interop/xmlenc-core-11/plaintext.xml";

        KeyGenerator keygen = KeyGenerator.getInstance("AES");
        keygen.init(256);
        SecretKey sessionKey = keygen.generateKey();

        SecurePart securePart =
                new SecurePart(new QName("urn:example:po", "PurchaseOrder"), SecurePart.Modifier.Element);

        Document ed = encryptDocument(filename, securePart, x509Certificate.getPublicKey(),
                "http://www.w3.org/2001/04/xmlenc#rsa-oaep-mgf1p", null, null,
                sessionKey, "http://www.w3.org/2009/xmlenc11#aes128-gcm",
                null);
        // XMLUtils.outputDOM(ed.getFirstChild(), System.out);

        // Perform decryption
        Document dd = decryptElement(ed, rsaKey);
        // XMLUtils.outputDOM(dd.getFirstChild(), System.out);
        checkDecryptedDoc(dd, true);
    }

    /**
     * rsa-oaep-mgf1p, Digest:SHA256, MGF:SHA1, PSource: None
     */
    @org.junit.Test
    public void testKeyWrappingRSA3072() throws Exception {
        String keystore = "org/w3c/www/interop/xmlenc-core-11/RSA-3072_SHA256WithRSA.jks";
        KeyStore keyStore = KeyStore.getInstance("jks");
        keyStore.load(this.getClass().getClassLoader().getResourceAsStream(keystore), "passwd".toCharArray());

        KeyStore.PrivateKeyEntry pkEntry = (KeyStore.PrivateKeyEntry)
                keyStore.getEntry("importkey", new KeyStore.PasswordProtection("passwd".toCharArray()));
        PrivateKey rsaKey = pkEntry.getPrivateKey();

        // Perform encryption
        String filename = "org/w3c/www/interop/xmlenc-core-11/cipherText__RSA-3072__aes192-gcm__rsa-oaep-mgf1p__Sha256.xml";

        Document dd = decryptElement(filename, rsaKey);
        checkDecryptedDoc(dd, true);
    }

    /**
     * rsa-oaep-mgf1p, Digest:SHA256, MGF:SHA1, PSource: None
     */
    @org.junit.Test
    public void testKeyWrappingRSA3072EncryptDecrypt() throws Exception {
        String keystore = "org/w3c/www/interop/xmlenc-core-11/RSA-3072_SHA256WithRSA.jks";
        KeyStore keyStore = KeyStore.getInstance("jks");
        keyStore.load(this.getClass().getClassLoader().getResourceAsStream(keystore), "passwd".toCharArray());

        KeyStore.PrivateKeyEntry pkEntry = (KeyStore.PrivateKeyEntry)
                keyStore.getEntry("importkey", new KeyStore.PasswordProtection("passwd".toCharArray()));
        PrivateKey rsaKey = pkEntry.getPrivateKey();
        X509Certificate x509Certificate = (X509Certificate) pkEntry.getCertificate();

        // Perform encryption
        String filename = "org/w3c/www/interop/xmlenc-core-11/plaintext.xml";

        KeyGenerator keygen = KeyGenerator.getInstance("AES");
        keygen.init(256);
        SecretKey sessionKey = keygen.generateKey();

        SecurePart securePart =
                new SecurePart(new QName("urn:example:po", "PurchaseOrder"), SecurePart.Modifier.Element);

        Document ed = encryptDocument(filename, securePart,
                x509Certificate.getPublicKey(), "http://www.w3.org/2001/04/xmlenc#rsa-oaep-mgf1p",
                "http://www.w3.org/2001/04/xmlenc#sha256",
                null,
                sessionKey, "http://www.w3.org/2009/xmlenc11#aes192-gcm",
                null);
        // XMLUtils.outputDOM(ed.getFirstChild(), System.out);

        // Perform decryption
        Document dd = decryptElement(ed, rsaKey);
        // XMLUtils.outputDOM(dd.getFirstChild(), System.out);
        checkDecryptedDoc(dd, true);
    }

    /**
     * rsa-oaep, Digest:SHA384, MGF:SHA1, PSource: None
     */
    @org.junit.Test
    public void testKeyWrappingRSA3072OAEP() throws Exception {
        String keystore = "org/w3c/www/interop/xmlenc-core-11/RSA-3072_SHA256WithRSA.jks";
        KeyStore keyStore = KeyStore.getInstance("jks");
        keyStore.load(this.getClass().getClassLoader().getResourceAsStream(keystore), "passwd".toCharArray());

        KeyStore.PrivateKeyEntry pkEntry = (KeyStore.PrivateKeyEntry)
                keyStore.getEntry("importkey", new KeyStore.PasswordProtection("passwd".toCharArray()));
        PrivateKey rsaKey = pkEntry.getPrivateKey();

        String filename = "org/w3c/www/interop/xmlenc-core-11/cipherText__RSA-3072__aes256-gcm__rsa-oaep__Sha384-MGF_Sha1.xml";

        Document dd = decryptElement(filename, rsaKey);
        // XMLUtils.outputDOM(dd.getFirstChild(), System.out);
        checkDecryptedDoc(dd, true);
    }

    /**
     * rsa-oaep, Digest:SHA384, MGF:SHA1, PSource: None
     */
    @org.junit.Test
    public void testKeyWrappingRSA3072OAEPEncryptDecrypt() throws Exception {
        String keystore = "org/w3c/www/interop/xmlenc-core-11/RSA-3072_SHA256WithRSA.jks";
        KeyStore keyStore = KeyStore.getInstance("jks");
        keyStore.load(this.getClass().getClassLoader().getResourceAsStream(keystore), "passwd".toCharArray());

        KeyStore.PrivateKeyEntry pkEntry = (KeyStore.PrivateKeyEntry)
                keyStore.getEntry("importkey", new KeyStore.PasswordProtection("passwd".toCharArray()));
        PrivateKey rsaKey = pkEntry.getPrivateKey();
        X509Certificate x509Certificate = (X509Certificate) pkEntry.getCertificate();

        // Perform encryption
        String filename = "org/w3c/www/interop/xmlenc-core-11/plaintext.xml";

        KeyGenerator keygen = KeyGenerator.getInstance("AES");
        keygen.init(256);
        SecretKey sessionKey = keygen.generateKey();

        SecurePart securePart =
                new SecurePart(new QName("urn:example:po", "PurchaseOrder"), SecurePart.Modifier.Element);

        Document ed = encryptDocument(filename, securePart,
                x509Certificate.getPublicKey(), "http://www.w3.org/2009/xmlenc11#rsa-oaep",
                "http://www.w3.org/2001/04/xmldsig-more#sha384",
                "http://www.w3.org/2009/xmlenc11#mgf1sha1",
                sessionKey, "http://www.w3.org/2009/xmlenc11#aes256-gcm",
                null);
        // XMLUtils.outputDOM(ed.getFirstChild(), System.out);

        // Perform decryption
        Document dd = decryptElement(ed, rsaKey);
        // XMLUtils.outputDOM(dd.getFirstChild(), System.out);
        checkDecryptedDoc(dd, true);
    }

    /**
     * rsa-oaep, Digest:SHA512, MGF:SHA1, PSource: Specified 8 bytes
     */
    @org.junit.Test
    public void testKeyWrappingRSA4096() throws Exception {
        String keystore = "org/w3c/www/interop/xmlenc-core-11/RSA-4096_SHA256WithRSA.jks";
        KeyStore keyStore = KeyStore.getInstance("jks");
        keyStore.load(this.getClass().getClassLoader().getResourceAsStream(keystore), "passwd".toCharArray());

        KeyStore.PrivateKeyEntry pkEntry = (KeyStore.PrivateKeyEntry)
                keyStore.getEntry("importkey", new KeyStore.PasswordProtection("passwd".toCharArray()));
        PrivateKey rsaKey = pkEntry.getPrivateKey();

        String filename = "org/w3c/www/interop/xmlenc-core-11/cipherText__RSA-4096__aes256-gcm__rsa-oaep__Sha512-MGF_Sha1_PSource.xml";

        Document dd = decryptElement(filename, rsaKey);
        // XMLUtils.outputDOM(dd.getFirstChild(), System.out);
        checkDecryptedDoc(dd, true);
    }

    /**
     * rsa-oaep, Digest:SHA512, MGF:SHA1, PSource: Specified 8 bytes
     */
    @org.junit.Test
    public void testKeyWrappingRSA4096EncryptDecrypt() throws Exception {
        String keystore = "org/w3c/www/interop/xmlenc-core-11/RSA-4096_SHA256WithRSA.jks";

        KeyStore keyStore = KeyStore.getInstance("jks");
        keyStore.load(this.getClass().getClassLoader().getResourceAsStream(keystore), "passwd".toCharArray());

        KeyStore.PrivateKeyEntry pkEntry = (KeyStore.PrivateKeyEntry)
                keyStore.getEntry("importkey", new KeyStore.PasswordProtection("passwd".toCharArray()));
        PrivateKey rsaKey = pkEntry.getPrivateKey();
        X509Certificate x509Certificate = (X509Certificate) pkEntry.getCertificate();

        // Perform encryption
        String filename = "org/w3c/www/interop/xmlenc-core-11/plaintext.xml";

        KeyGenerator keygen = KeyGenerator.getInstance("AES");
        keygen.init(256);
        SecretKey sessionKey = keygen.generateKey();

        SecurePart securePart =
                new SecurePart(new QName("urn:example:po", "PurchaseOrder"), SecurePart.Modifier.Element);

        Document ed = encryptDocument(filename, securePart,
                x509Certificate.getPublicKey(), "http://www.w3.org/2009/xmlenc11#rsa-oaep",
                "http://www.w3.org/2001/04/xmlenc#sha512",
                "http://www.w3.org/2009/xmlenc11#mgf1sha1",
                sessionKey, "http://www.w3.org/2009/xmlenc11#aes256-gcm",
                XMLUtils.decode("ZHVtbXkxMjM=".getBytes(StandardCharsets.UTF_8)));
        // XMLUtils.outputDOM(ed.getFirstChild(), System.out);

        // Perform decryption
        Document dd = decryptElement(ed, rsaKey);
        // XMLUtils.outputDOM(dd.getFirstChild(), System.out);
        checkDecryptedDoc(dd, true);
    }

    /**
     * rsa-oaep, Digest:SHA512, MGF:SHA512, PSource: Specified 8 bytes
     */
    @org.junit.Test
    public void testKeyWrappingRSA4096MGFSHA512EncryptDecrypt() throws Exception {
        String keystore = "org/w3c/www/interop/xmlenc-core-11/RSA-4096_SHA256WithRSA.jks";

        KeyStore keyStore = KeyStore.getInstance("jks");
        keyStore.load(this.getClass().getClassLoader().getResourceAsStream(keystore), "passwd".toCharArray());

        KeyStore.PrivateKeyEntry pkEntry = (KeyStore.PrivateKeyEntry)
                keyStore.getEntry("importkey", new KeyStore.PasswordProtection("passwd".toCharArray()));
        PrivateKey rsaKey = pkEntry.getPrivateKey();
        X509Certificate x509Certificate = (X509Certificate) pkEntry.getCertificate();

        // Perform encryption
        String filename = "org/w3c/www/interop/xmlenc-core-11/plaintext.xml";

        KeyGenerator keygen = KeyGenerator.getInstance("AES");
        keygen.init(256);
        SecretKey sessionKey = keygen.generateKey();

        SecurePart securePart =
                new SecurePart(new QName("urn:example:po", "PurchaseOrder"), SecurePart.Modifier.Element);

        Document ed = encryptDocument(filename, securePart,
                x509Certificate.getPublicKey(), "http://www.w3.org/2009/xmlenc11#rsa-oaep",
                "http://www.w3.org/2001/04/xmlenc#sha512",
                "http://www.w3.org/2009/xmlenc11#mgf1sha512",
                sessionKey, "http://www.w3.org/2009/xmlenc11#aes256-gcm",
                XMLUtils.decode("ZHVtbXkxMjM=".getBytes(StandardCharsets.UTF_8)));
        // XMLUtils.outputDOM(ed.getFirstChild(), System.out);

        // Perform decryption
        Document dd = decryptElement(ed, rsaKey);
        // XMLUtils.outputDOM(dd.getFirstChild(), System.out);
        checkDecryptedDoc(dd, true);
    }

    /**
     * rsa-oaep, Digest:SHA512, MGF:SHA512, PSource: Specified 8 bytes
     */
    @org.junit.Test
    public void testAESGCMAuthentication() throws Exception {

        String keystore = "org/w3c/www/interop/xmlenc-core-11/RSA-4096_SHA256WithRSA.jks";

        KeyStore keyStore = KeyStore.getInstance("jks");
        keyStore.load(this.getClass().getClassLoader().getResourceAsStream(keystore), "passwd".toCharArray());

        KeyStore.PrivateKeyEntry pkEntry = (KeyStore.PrivateKeyEntry)
                keyStore.getEntry("importkey", new KeyStore.PasswordProtection("passwd".toCharArray()));
        PrivateKey rsaKey = pkEntry.getPrivateKey();
        X509Certificate x509Certificate = (X509Certificate) pkEntry.getCertificate();

        // Perform encryption
        String filename = "org/w3c/www/interop/xmlenc-core-11/plaintext.xml";

        KeyGenerator keygen = KeyGenerator.getInstance("AES");
        keygen.init(256);
        SecretKey sessionKey = keygen.generateKey();

        SecurePart securePart =
                new SecurePart(new QName("urn:example:po", "PurchaseOrder"), SecurePart.Modifier.Element);

        Document ed = encryptDocument(filename, securePart,
                x509Certificate.getPublicKey(), "http://www.w3.org/2009/xmlenc11#rsa-oaep",
                "http://www.w3.org/2001/04/xmlenc#sha512",
                "http://www.w3.org/2009/xmlenc11#mgf1sha512",
                sessionKey, "http://www.w3.org/2009/xmlenc11#aes256-gcm",
                XMLUtils.decode("ZHVtbXkxMjM=".getBytes(StandardCharsets.UTF_8)));
        // XMLUtils.outputDOM(ed.getFirstChild(), System.out);

        NodeList nl = ed.getElementsByTagNameNS("http://www.w3.org/2001/04/xmlenc#", "CipherValue");
        Element cipherValue = (Element) nl.item(1);
        String elementText = cipherValue.getTextContent();
        elementText = elementText.substring(0, 100) + 0 + elementText.substring(100);
        cipherValue.setTextContent(elementText);

        // Perform decryption
        try {
            decryptElementStAX(ed, rsaKey);
            fail("Exception expected");
        } catch (XMLStreamException e) {
            assertTrue(e.getCause() instanceof IOException);
            assertTrue(e.getCause().getCause() instanceof BadPaddingException);
            String cause = e.getCause().getCause().getMessage();
            assertTrue("mac check in GCM failed".equals(cause) || "Tag mismatch!".equals(cause));
        }
    }

    /**
     * Method decryptElement
     * <p></p>
     * Take a key, encryption type and a file, find an encrypted element
     * decrypt it and return the resulting document
     */
    private Document decryptElement(String filename, Key rsaKey) throws Exception {
        Document doc = XMLUtils.read(this.getClass().getClassLoader().getResourceAsStream(filename), false);

        return decryptElement(doc, rsaKey);
    }

    /**
     * Method decryptElement
     * <p></p>
     * Take a key, encryption type and a document, find an encrypted element
     * decrypt it and return the resulting document
     */
    private Document decryptElement(Document doc, Key rsaKey) throws Exception {
        Document clonedDocument = (Document) doc.cloneNode(true);
        decryptElementDOM(doc, rsaKey);
        return decryptElementStAX(clonedDocument, rsaKey);
    }

    /**
     * Decrypt using StAX API
     */
    private Document decryptElementStAX(Document doc, Key rsaKey) throws Exception {
        XMLSecurityProperties properties = new XMLSecurityProperties();
        properties.setDecryptionKey(rsaKey);
        InboundXMLSec inboundXMLSec = XMLSec.getInboundWSSec(properties);
        TestSecurityEventListener securityEventListener = new TestSecurityEventListener();

        javax.xml.transform.Transformer transformer = transformerFactory.newTransformer();
        ByteArrayOutputStream baos = new ByteArrayOutputStream();
        transformer.transform(new DOMSource(doc), new StreamResult(baos));

        final XMLStreamReader xmlStreamReader =
            xmlInputFactory.createXMLStreamReader(new ByteArrayInputStream(baos.toByteArray()));

        XMLStreamReader securityStreamReader =
                inboundXMLSec.processInMessage(xmlStreamReader, null, securityEventListener);

        return StAX2DOM.readDoc(securityStreamReader);
    }

    /**
     * Decrypt using DOM API
     */
    private Document decryptElementDOM(Document doc, Key rsaKey) throws Exception {

        // Create the XMLCipher element
        XMLCipher cipher = XMLCipher.getInstance();

        // Need to pre-load the Encrypted Data so we can get the key info
        Element ee =
                (Element) doc.getElementsByTagNameNS(
                        "http://www.w3.org/2001/04/xmlenc#", "EncryptedData"
                ).item(0);
        cipher.init(XMLCipher.DECRYPT_MODE, null);
        EncryptedData encryptedData = cipher.loadEncryptedData(doc, ee);

        KeyInfo ki = encryptedData.getKeyInfo();
        EncryptedKey encryptedKey = ki.itemEncryptedKey(0);

        XMLCipher cipher2 = XMLCipher.getInstance();
        cipher2.init(XMLCipher.UNWRAP_MODE, rsaKey);
        Key key =
                cipher2.decryptKey(
                        encryptedKey, encryptedData.getEncryptionMethod().getAlgorithm()
                );

        cipher.init(XMLCipher.DECRYPT_MODE, key);
        Document dd = cipher.doFinal(doc, ee);

        return dd;
    }

    /**
     * Encrypt a Document using the given parameters.
     */
    private Document encryptDocument(String filename, SecurePart securePart, Key encryptedKey, String encryptedKeyAlgo,
                                     String digestMethodAlgo, String mgfAlgo, Key sessionKey, String encryptionMethodAlgo,
                                     byte[] oaepParams)
            throws Exception {

        // Set up the Configuration
        XMLSecurityProperties properties = new XMLSecurityProperties();
        List<XMLSecurityConstants.Action> actions = new ArrayList<>();
        actions.add(XMLSecurityConstants.ENCRYPT);
        properties.setActions(actions);

        properties.setEncryptionTransportKey(encryptedKey);
        properties.setEncryptionKeyTransportAlgorithm(encryptedKeyAlgo);
        properties.setEncryptionKeyTransportDigestAlgorithm(digestMethodAlgo);
        properties.setEncryptionKeyTransportMGFAlgorithm(mgfAlgo);
        properties.setEncryptionKeyTransportOAEPParams(oaepParams);

        properties.setEncryptionKey(sessionKey);
        properties.setEncryptionSymAlgorithm(encryptionMethodAlgo);

        properties.addEncryptionPart(securePart);

        OutboundXMLSec outboundXMLSec = XMLSec.getOutboundXMLSec(properties);
        ByteArrayOutputStream baos = new ByteArrayOutputStream();
        XMLStreamWriter xmlStreamWriter = outboundXMLSec.processOutMessage(baos, StandardCharsets.UTF_8.name());

        InputStream sourceDocument =
                this.getClass().getClassLoader().getResourceAsStream(filename);
        XMLStreamReader xmlStreamReader = xmlInputFactory.createXMLStreamReader(sourceDocument);

        XmlReaderToWriter.writeAll(xmlStreamReader, xmlStreamWriter);
        xmlStreamWriter.close();

        Document document = null;
        try (InputStream is = new ByteArrayInputStream(baos.toByteArray())) {
            document = XMLUtils.read(is, false);
        }

        NodeList nodeList = document.getElementsByTagNameNS("urn:example:po", "PaymentInfo");
        assertEquals(nodeList.getLength(), 0);

        NodeList encryptionMethodElements = document.getElementsByTagNameNS(XMLSecurityConstants.NS_XMLENC, "EncryptionMethod");
        assertEquals(2, encryptionMethodElements.getLength());
        assertEquals(encryptionMethodAlgo, ((Element) encryptionMethodElements.item(0)).getAttribute("Algorithm"));
        assertEquals(encryptedKeyAlgo, ((Element) encryptionMethodElements.item(1)).getAttribute("Algorithm"));

        if (digestMethodAlgo != null) {
            NodeList digestMethodElements = document.getElementsByTagNameNS(XMLSecurityConstants.NS_DSIG, "DigestMethod");
            assertEquals(1, digestMethodElements.getLength());
            assertEquals(digestMethodAlgo, ((Element) digestMethodElements.item(0)).getAttribute("Algorithm"));
        }
        if (mgfAlgo != null) {
            NodeList mfgElements = document.getElementsByTagNameNS(XMLSecurityConstants.NS_XMLENC11, "MGF");
            assertEquals(1, mfgElements.getLength());
            assertEquals(mgfAlgo, ((Element) mfgElements.item(0)).getAttribute("Algorithm"));
        }
        if (oaepParams != null) {
            NodeList oaepParamsElements = document.getElementsByTagNameNS(XMLSecurityConstants.NS_XMLENC, "OAEPparams");
<<<<<<< HEAD
            assertEquals(1, oaepParamsElements.getLength());
            String content = XMLUtils.getFullTextChildrenFromNode(oaepParamsElements.item(0));
            assertArrayEquals(oaepParams, XMLUtils.decode(content));
=======
            Assert.assertEquals(1, oaepParamsElements.getLength());
            String content = XMLUtils.getFullTextChildrenFromNode(oaepParamsElements.item(0));
            Assert.assertArrayEquals(oaepParams, XMLUtils.decode(content));
>>>>>>> 9ab4c5cc
        }
        return document;
    }


    /**
     * Method countNodes
     * <p></p>
     * Recursively count the number of nodes in the document
     *
     * @param n Node to count beneath
     */
    private static int countNodes(Node n) {

        if (n == null) {
            return 0;  // Paranoia
        }

        int count = 1;  // Always count myself
        Node c = n.getFirstChild();

        while (c != null) {
            count += countNodes(c);
            c = c.getNextSibling();
        }

        return count;
    }

    /**
     * Method retrieveCCNumber
     * <p></p>
     * Retrieve the credit card number from the payment info document
     *
     * @param doc The document to retrieve the card number from
     * @return The retrieved credit card number
     * @throws javax.xml.xpath.XPathExpressionException
     *
     */
    private static String retrieveCCNumber(Document doc)
            throws javax.xml.transform.TransformerException,
            XPathExpressionException {

        XPathFactory xpf = XPathFactory.newInstance();
        XPath xpath = xpf.newXPath();
        Map<String, String> namespace = new HashMap<>();
        namespace.put("x", "urn:example:po");
        DSNamespaceContext context = new DSNamespaceContext(namespace);
        xpath.setNamespaceContext(context);

        String expression = "//x:Number/text()";
        Node ccnumElt =
                (Node) xpath.evaluate(expression, doc, XPathConstants.NODE);

        if (ccnumElt != null) {
            return ccnumElt.getNodeValue();
        }

        return null;
    }

    /*
     * Check we have retrieved a Credit Card number and that it is OK
     * Check that the document has the correct number of nodes
     */
    private void checkDecryptedDoc(Document d, boolean doNodeCheck) throws Exception {

        String cc = retrieveCCNumber(d);
        assertEquals(cardNumber, cc);

        // Test cc numbers
        if (doNodeCheck) {
            int myNodeCount = countNodes(d);

            assertTrue(
                "Node count mismatches", myNodeCount > 0 && myNodeCount == nodeCount
            );
        }
    }
}<|MERGE_RESOLUTION|>--- conflicted
+++ resolved
@@ -36,13 +36,12 @@
 import javax.crypto.KeyGenerator;
 import javax.crypto.SecretKey;
 import javax.xml.namespace.QName;
+import javax.xml.parsers.DocumentBuilder;
 import javax.xml.stream.XMLInputFactory;
 import javax.xml.stream.XMLStreamException;
 import javax.xml.stream.XMLStreamReader;
 import javax.xml.stream.XMLStreamWriter;
-import javax.xml.transform.TransformerFactory;
 import javax.xml.transform.dom.DOMSource;
-import javax.xml.transform.stream.StreamResult;
 import javax.xml.xpath.XPath;
 import javax.xml.xpath.XPathConstants;
 import javax.xml.xpath.XPathExpressionException;
@@ -64,27 +63,21 @@
 import org.apache.xml.security.test.stax.utils.XMLSecEventAllocator;
 import org.apache.xml.security.test.stax.utils.XmlReaderToWriter;
 import org.apache.xml.security.utils.XMLUtils;
+import org.junit.Assert;
 import org.junit.Before;
 import org.w3c.dom.Document;
 import org.w3c.dom.Element;
 import org.w3c.dom.Node;
 import org.w3c.dom.NodeList;
 
-import static org.junit.Assert.assertArrayEquals;
-import static org.junit.Assert.assertEquals;
-import static org.junit.Assert.assertTrue;
-import static org.junit.Assert.fail;
-
-
 /**
  */
-public class XMLEncryption11Test {
+public class XMLEncryption11Test extends Assert {
 
     private String cardNumber;
     private int nodeCount;
 
     private XMLInputFactory xmlInputFactory;
-    private TransformerFactory transformerFactory = TransformerFactory.newInstance();
 
     @Before
     public void setUp() throws Exception {
@@ -95,7 +88,8 @@
         xmlInputFactory.setEventAllocator(new XMLSecEventAllocator());
 
         String filename = "org/w3c/www/interop/xmlenc-core-11/plaintext.xml";
-        Document doc = XMLUtils.read(this.getClass().getClassLoader().getResourceAsStream(filename), false);
+        DocumentBuilder db = XMLUtils.createDocumentBuilder(false);
+        Document doc = db.parse(this.getClass().getClassLoader().getResourceAsStream(filename));
 
         cardNumber = retrieveCCNumber(doc);
         nodeCount = countNodes(doc);
@@ -413,12 +407,12 @@
         // Perform decryption
         try {
             decryptElementStAX(ed, rsaKey);
-            fail("Exception expected");
+            Assert.fail("Exception expected");
         } catch (XMLStreamException e) {
-            assertTrue(e.getCause() instanceof IOException);
-            assertTrue(e.getCause().getCause() instanceof BadPaddingException);
+            Assert.assertTrue(e.getCause() instanceof IOException);
+            Assert.assertTrue(e.getCause().getCause() instanceof BadPaddingException);
             String cause = e.getCause().getCause().getMessage();
-            assertTrue("mac check in GCM failed".equals(cause) || "Tag mismatch!".equals(cause));
+            Assert.assertTrue("mac check in GCM failed".equals(cause) || "Tag mismatch!".equals(cause));
         }
     }
 
@@ -429,7 +423,8 @@
      * decrypt it and return the resulting document
      */
     private Document decryptElement(String filename, Key rsaKey) throws Exception {
-        Document doc = XMLUtils.read(this.getClass().getClassLoader().getResourceAsStream(filename), false);
+        DocumentBuilder db = XMLUtils.createDocumentBuilder(false);
+        Document doc = db.parse(this.getClass().getClassLoader().getResourceAsStream(filename));
 
         return decryptElement(doc, rsaKey);
     }
@@ -455,17 +450,13 @@
         InboundXMLSec inboundXMLSec = XMLSec.getInboundWSSec(properties);
         TestSecurityEventListener securityEventListener = new TestSecurityEventListener();
 
-        javax.xml.transform.Transformer transformer = transformerFactory.newTransformer();
-        ByteArrayOutputStream baos = new ByteArrayOutputStream();
-        transformer.transform(new DOMSource(doc), new StreamResult(baos));
-
         final XMLStreamReader xmlStreamReader =
-            xmlInputFactory.createXMLStreamReader(new ByteArrayInputStream(baos.toByteArray()));
+                xmlInputFactory.createXMLStreamReader(new DOMSource(doc));
 
         XMLStreamReader securityStreamReader =
                 inboundXMLSec.processInMessage(xmlStreamReader, null, securityEventListener);
 
-        return StAX2DOM.readDoc(securityStreamReader);
+        return StAX2DOM.readDoc(XMLUtils.createDocumentBuilder(false), securityStreamReader);
     }
 
     /**
@@ -510,7 +501,7 @@
 
         // Set up the Configuration
         XMLSecurityProperties properties = new XMLSecurityProperties();
-        List<XMLSecurityConstants.Action> actions = new ArrayList<>();
+        List<XMLSecurityConstants.Action> actions = new ArrayList<XMLSecurityConstants.Action>();
         actions.add(XMLSecurityConstants.ENCRYPT);
         properties.setActions(actions);
 
@@ -538,38 +529,32 @@
 
         Document document = null;
         try (InputStream is = new ByteArrayInputStream(baos.toByteArray())) {
-            document = XMLUtils.read(is, false);
+            document = XMLUtils.createDocumentBuilder(false).parse(is);
         }
 
         NodeList nodeList = document.getElementsByTagNameNS("urn:example:po", "PaymentInfo");
-        assertEquals(nodeList.getLength(), 0);
+        Assert.assertEquals(nodeList.getLength(), 0);
 
         NodeList encryptionMethodElements = document.getElementsByTagNameNS(XMLSecurityConstants.NS_XMLENC, "EncryptionMethod");
-        assertEquals(2, encryptionMethodElements.getLength());
-        assertEquals(encryptionMethodAlgo, ((Element) encryptionMethodElements.item(0)).getAttribute("Algorithm"));
-        assertEquals(encryptedKeyAlgo, ((Element) encryptionMethodElements.item(1)).getAttribute("Algorithm"));
+        Assert.assertEquals(2, encryptionMethodElements.getLength());
+        Assert.assertEquals(encryptionMethodAlgo, ((Element) encryptionMethodElements.item(0)).getAttribute("Algorithm"));
+        Assert.assertEquals(encryptedKeyAlgo, ((Element) encryptionMethodElements.item(1)).getAttribute("Algorithm"));
 
         if (digestMethodAlgo != null) {
             NodeList digestMethodElements = document.getElementsByTagNameNS(XMLSecurityConstants.NS_DSIG, "DigestMethod");
-            assertEquals(1, digestMethodElements.getLength());
-            assertEquals(digestMethodAlgo, ((Element) digestMethodElements.item(0)).getAttribute("Algorithm"));
+            Assert.assertEquals(1, digestMethodElements.getLength());
+            Assert.assertEquals(digestMethodAlgo, ((Element) digestMethodElements.item(0)).getAttribute("Algorithm"));
         }
         if (mgfAlgo != null) {
             NodeList mfgElements = document.getElementsByTagNameNS(XMLSecurityConstants.NS_XMLENC11, "MGF");
-            assertEquals(1, mfgElements.getLength());
-            assertEquals(mgfAlgo, ((Element) mfgElements.item(0)).getAttribute("Algorithm"));
+            Assert.assertEquals(1, mfgElements.getLength());
+            Assert.assertEquals(mgfAlgo, ((Element) mfgElements.item(0)).getAttribute("Algorithm"));
         }
         if (oaepParams != null) {
             NodeList oaepParamsElements = document.getElementsByTagNameNS(XMLSecurityConstants.NS_XMLENC, "OAEPparams");
-<<<<<<< HEAD
-            assertEquals(1, oaepParamsElements.getLength());
-            String content = XMLUtils.getFullTextChildrenFromNode(oaepParamsElements.item(0));
-            assertArrayEquals(oaepParams, XMLUtils.decode(content));
-=======
             Assert.assertEquals(1, oaepParamsElements.getLength());
             String content = XMLUtils.getFullTextChildrenFromNode(oaepParamsElements.item(0));
             Assert.assertArrayEquals(oaepParams, XMLUtils.decode(content));
->>>>>>> 9ab4c5cc
         }
         return document;
     }
@@ -638,7 +623,7 @@
     private void checkDecryptedDoc(Document d, boolean doNodeCheck) throws Exception {
 
         String cc = retrieveCCNumber(d);
-        assertEquals(cardNumber, cc);
+        assertTrue(cc, cc != null && cc.equals(cardNumber));
 
         // Test cc numbers
         if (doNodeCheck) {
