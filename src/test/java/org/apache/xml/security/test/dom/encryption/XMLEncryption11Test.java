--- conflicted
+++ resolved
@@ -32,6 +32,7 @@
 import javax.crypto.Cipher;
 import javax.crypto.KeyGenerator;
 import javax.crypto.NoSuchPaddingException;
+import javax.xml.parsers.DocumentBuilder;
 import javax.xml.xpath.XPath;
 import javax.xml.xpath.XPathConstants;
 import javax.xml.xpath.XPathExpressionException;
@@ -52,9 +53,7 @@
 import org.w3c.dom.Element;
 import org.w3c.dom.Node;
 
-import static org.junit.Assert.assertEquals;
 import static org.junit.Assert.assertTrue;
-
 
 /**
  * This is a set of tests that use the test vectors associated with the W3C XML Encryption 1.1 specification:
@@ -88,7 +87,8 @@
         }
         File f = new File(filename);
 
-        Document doc = XMLUtils.read(new java.io.FileInputStream(f), false);
+        DocumentBuilder db = XMLUtils.createDocumentBuilder(false);
+        Document doc = db.parse(new java.io.FileInputStream(f));
 
         cardNumber = retrieveCCNumber(doc);
 
@@ -183,7 +183,8 @@
             }
             File f = new File(filename);
 
-            Document doc = XMLUtils.read(new java.io.FileInputStream(f), false);
+            DocumentBuilder db = XMLUtils.createDocumentBuilder(false);
+            Document doc = db.parse(new java.io.FileInputStream(f));
 
             Key sessionKey = getSessionKey("http://www.w3.org/2009/xmlenc11#aes128-gcm");
             EncryptedKey encryptedKey =
@@ -247,12 +248,8 @@
             }
             File f = new File(filename);
 
-<<<<<<< HEAD
-            Document doc = XMLUtils.read(new java.io.FileInputStream(f), false);
-=======
             DocumentBuilder db = XMLUtils.createDocumentBuilder(false);
             Document doc = db.parse(new java.io.FileInputStream(f));
->>>>>>> 9ab4c5cc
 
             Key sessionKey = getSessionKey("http://www.w3.org/2009/xmlenc11#aes128-gcm");
             EncryptedKey encryptedKey =
@@ -354,7 +351,8 @@
             }
             File f = new File(filename);
 
-            Document doc = XMLUtils.read(new java.io.FileInputStream(f), false);
+            DocumentBuilder db = XMLUtils.createDocumentBuilder(false);
+            Document doc = db.parse(new java.io.FileInputStream(f));
 
             Key sessionKey = getSessionKey("http://www.w3.org/2009/xmlenc11#aes192-gcm");
             EncryptedKey encryptedKey =
@@ -455,7 +453,8 @@
             }
             File f = new File(filename);
 
-            Document doc = XMLUtils.read(new java.io.FileInputStream(f), false);
+            DocumentBuilder db = XMLUtils.createDocumentBuilder(false);
+            Document doc = db.parse(new java.io.FileInputStream(f));
 
             Key sessionKey = getSessionKey("http://www.w3.org/2009/xmlenc11#aes256-gcm");
             EncryptedKey encryptedKey =
@@ -556,7 +555,8 @@
             }
             File f = new File(filename);
 
-            Document doc = XMLUtils.read(new java.io.FileInputStream(f), false);
+            DocumentBuilder db = XMLUtils.createDocumentBuilder(false);
+            Document doc = db.parse(new java.io.FileInputStream(f));
 
             Key sessionKey = getSessionKey("http://www.w3.org/2009/xmlenc11#aes256-gcm");
             EncryptedKey encryptedKey =
@@ -608,7 +608,8 @@
         }
         File f = new File(filename);
 
-        Document doc = XMLUtils.read(new java.io.FileInputStream(f), false);
+        DocumentBuilder db = XMLUtils.createDocumentBuilder(false);
+        Document doc = db.parse(new java.io.FileInputStream(f));
 
         return decryptElement(doc, rsaKey, rsaCert);
     }
@@ -640,7 +641,7 @@
         X509Data certData = kiek.itemX509Data(0);
         XMLX509Certificate xcert = certData.itemCertificate(0);
         X509Certificate cert = xcert.getX509Certificate();
-        assertEquals(rsaCert, cert);
+        assertTrue(rsaCert.equals(cert));
 
         XMLCipher cipher2 = XMLCipher.getInstance();
         cipher2.init(XMLCipher.UNWRAP_MODE, rsaKey);
@@ -806,7 +807,7 @@
 
         String cc = retrieveCCNumber(d);
         LOG.debug("Retrieved Credit Card : " + cc);
-        assertEquals(cardNumber, cc);
+        assertTrue(cc, cc!= null && cc.equals(cardNumber));
 
         // Test cc numbers
         if (doNodeCheck) {
