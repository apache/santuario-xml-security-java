--- conflicted
+++ resolved
@@ -80,19 +80,12 @@
 
             Element xsltElement =
                 XMLUtils.selectNode(transformElement.getFirstChild(), XSLTSpecNS, "stylesheet", 0);
-<<<<<<< HEAD
-=======
-            if (xsltElement == null) {
-                xsltElement =
-                    XMLUtils.selectNode(transformElement.getFirstChild(), XSLTSpecNS, "transform", 0);
-            }
->>>>>>> 9ab4c5cc
             if (xsltElement == null) {
                 xsltElement =
                     XMLUtils.selectNode(transformElement.getFirstChild(), XSLTSpecNS, "transform", 0);
             }
             if (xsltElement == null) {
-                Object[] exArgs = { "xslt:stylesheet", "Transform" };
+                Object exArgs[] = { "xslt:stylesheet", "Transform" };
 
                 throw new TransformationException("xml.WrongContent", exArgs);
             }
