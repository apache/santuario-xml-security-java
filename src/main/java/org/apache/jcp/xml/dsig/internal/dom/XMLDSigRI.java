--- conflicted
+++ resolved
@@ -121,11 +121,7 @@
 
     public XMLDSigRI() {
         /* We are the ApacheXMLDSig provider */
-<<<<<<< HEAD
-        super("ApacheXMLDSig", 2.33, INFO);
-=======
         super("ApacheXMLDSig", 3.02, INFO);
->>>>>>> e6ada2ec
 
         final Provider p = this;
         AccessController.doPrivileged(new PrivilegedAction<Void>() {
